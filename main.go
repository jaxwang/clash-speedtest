--- conflicted
+++ resolved
@@ -1,23 +1,20 @@
 package main
 
 import (
+	"context"
 	"encoding/json"
+	"errors"
 	"flag"
 	"fmt"
 	"io"
+	"math/rand"
+	"net"
 	"net/http"
 	"os"
 	"sort"
+	"strconv"
 	"strings"
 	"time"
-	"strings"
-	"net"
-	"net/http"
-	"context"
-	"strconv"
-	"encoding/json"
-	"errors"
-	"math/rand"
 
 	"github.com/faceair/clash-speedtest/speedtester"
 	"github.com/metacubex/mihomo/log"
@@ -39,15 +36,11 @@
 	outputPath        = flag.String("output", "", "output config file path")
 	stashCompatible   = flag.Bool("stash-compatible", false, "enable stash compatible mode")
 	maxLatency        = flag.Duration("max-latency", 800*time.Millisecond, "filter latency greater than this value")
-<<<<<<< HEAD
-	minSpeed          = flag.Float64("min-speed", 5, "filter speed less than this value(unit: MB/s)")
-	ipTokenList       = flag.String("iptokens", "", "comma-separated list of ipinfo.io tokens")
-=======
 	minDownloadSpeed  = flag.Float64("min-download-speed", 5, "filter download speed less than this value(unit: MB/s)")
 	minUploadSpeed    = flag.Float64("min-upload-speed", 2, "filter upload speed less than this value(unit: MB/s)")
 	renameNodes       = flag.Bool("rename", false, "rename nodes with IP location and speed")
 	fastMode          = flag.Bool("fast", false, "fast mode, only test latency")
->>>>>>> 83ccf5f6
+	ipTokenList       = flag.String("iptokens", "", "comma-separated list of ipinfo.io tokens")
 )
 
 const (
@@ -145,20 +138,6 @@
 func printResults(results []*ExtendedResult) {
 	table := tablewriter.NewWriter(os.Stdout)
 
-<<<<<<< HEAD
-	table.SetHeader([]string{
-		"序号",
-		"节点名称",
-		"类型",
-		"延迟",
-		"抖动",
-		"丢包率",
-		"下载速度",
-		"上传速度",
-		"国家代码",
-		"IP",
-	})
-=======
 	var headers []string
 	if *fastMode {
 		headers = []string{
@@ -177,10 +156,11 @@
 			"丢包率",
 			"下载速度",
 			"上传速度",
+			"国家代码",
+			"IP",
 		}
 	}
 	table.SetHeader(headers)
->>>>>>> 83ccf5f6
 
 	table.SetAutoWrapText(false)
 	table.SetAutoFormatHeaders(true)
@@ -202,6 +182,8 @@
 		table.SetColMinWidth(5, 8)  // 丢包率
 		table.SetColMinWidth(6, 12) // 下载速度
 		table.SetColMinWidth(7, 12) // 上传速度
+		table.SetColMinWidth(8, 8)  // 国家代码
+		table.SetColMinWidth(9, 15) // IP
 	}
 
 	for i, result := range results {
@@ -266,19 +248,6 @@
 			uploadSpeedStr = colorRed + uploadSpeedStr + colorReset
 		}
 
-<<<<<<< HEAD
-		row := []string{
-			idStr,
-			result.ProxyName,
-			result.ProxyType,
-			latencyStr,
-			jitterStr,
-			packetLossStr,
-			downloadSpeedStr,
-			uploadSpeedStr,
-			result.CountryCode,
-			result.IP,
-=======
 		var row []string
 		if *fastMode {
 			row = []string{
@@ -297,8 +266,9 @@
 				packetLossStr,
 				downloadSpeedStr,
 				uploadSpeedStr,
+				result.CountryCode,
+				result.IP,
 			}
->>>>>>> 83ccf5f6
 		}
 
 		table.Append(row)
@@ -309,13 +279,8 @@
 	fmt.Println()
 }
 
-<<<<<<< HEAD
 func saveConfig(results []*ExtendedResult) error {
-	filteredResults := make([]*ExtendedResult, 0)
-=======
-func saveConfig(results []*speedtester.Result) error {
 	proxies := make([]map[string]any, 0)
->>>>>>> 83ccf5f6
 	for _, result := range results {
 		if *maxLatency > 0 && result.Latency > *maxLatency {
 			continue
@@ -351,7 +316,166 @@
 	return os.WriteFile(*outputPath, yamlData, 0o644)
 }
 
-<<<<<<< HEAD
+func checkCountry(result map[string]interface{}, ip_url string) (string, string, bool) {
+	if ip, ok := result["ip"].(string); ok && ip != "" {
+		// 优先尝试获取 country_code 字段
+		if country, ok := result["country_code"].(string); ok && country != "" {
+			return country, ip, true
+		} else if country, ok := result["country"].(string); ok && country != "" { // 再次尝试获取 country 字段
+			return country, ip, true
+		} else {
+			return "", ip, true
+		}
+	} else {
+		return "", "", false
+	}
+}
+
+func queryIPLocation(name string, proxy constant.Proxy, timeout time.Duration, ipTokenArray []string) (string, string, error) {
+	client := http.Client{
+		Timeout: timeout,
+		Transport: &http.Transport{
+			DialContext: func(ctx context.Context, network, addr string) (net.Conn, error) {
+				host, port, err := net.SplitHostPort(addr)
+				if err != nil {
+					return nil, err
+				}
+				var u16Port uint16
+				if port, err := strconv.ParseUint(port, 10, 16); err == nil {
+					u16Port = uint16(port)
+				}
+				return proxy.DialContext(ctx, &constant.Metadata{
+					Host:    host,
+					DstPort: u16Port,
+				})
+			},
+		},
+	}
+
+	//定义api切片
+	apiURLs := []string{}
+
+	rand.Seed(time.Now().UnixNano())
+	//randomIndex := rand.Intn(len(ipTokenArray))
+
+	for _, token := range ipTokenArray {
+        apiURLs = append(apiURLs, fmt.Sprintf("http://ipinfo.io/json?token=%s", token))
+    }
+
+	// 随机打乱数组 , 做api的负载均衡
+	rand.Shuffle(len(apiURLs), func(i, j int) {
+		apiURLs[i], apiURLs[j] = apiURLs[j], apiURLs[i]
+	})
+	
+	// 用ip.sb做最后的兜底方案
+	apiURLs = append(apiURLs, "https://api.ip.sb/geoip")
+
+	// 依次尝试每个 API
+	for _, ip_url := range apiURLs {
+		var result map[string]interface{}
+		// 创建请求
+		req, err := http.NewRequest("GET", ip_url, nil)
+		if err != nil {
+			fmt.Println("Error creating request:", err)
+			continue
+		}
+
+		// 设置 User-Agent
+		req.Header.Set("User-Agent", getRandomUserAgent())
+
+		// 执行请求
+		resp, err := client.Do(req)
+		if err != nil {
+			//fmt.Printf("Error requesting %s: %v\n", ip_url, err)
+			continue
+		}
+
+		defer resp.Body.Close()
+
+		// 检查状态码是否为 200
+		if resp.StatusCode != http.StatusOK {
+			//fmt.Printf("Failed to get data from %s: %s\n", ip_url, resp.Status)
+			continue
+		}
+
+		// 尝试解析返回的 JSON
+		err = json.NewDecoder(resp.Body).Decode(&result)
+		if err != nil {
+			//fmt.Printf("Error decoding JSON from %s: %v\n", ip_url, err)
+			continue
+		}
+
+		if country_code, ip, ok := checkCountry(result, ip_url); ok {
+			//fmt.Println(ip_url)
+			//fmt.Printf("%+v\n", result)
+			return country_code, ip, nil
+		} else {
+			//fmt.Printf("Invalid data from %s: %+v\n", ip_url, result)
+			continue
+		}
+	}
+	// 如果所有 API 都失败，返回错误
+	return "", "", errors.New("all APIs failed or returned invalid data")
+}
+
+func getIPLocation(ip string) (*IPLocation, error) {
+	client := &http.Client{Timeout: 10 * time.Second}
+	resp, err := client.Get(fmt.Sprintf("http://ip-api.com/json/%s?fields=country,countryCode", ip))
+	if err != nil {
+		return nil, err
+	}
+	defer resp.Body.Close()
+
+	if resp.StatusCode != http.StatusOK {
+		return nil, fmt.Errorf("failed to get location for IP %s", ip)
+	}
+
+	body, err := io.ReadAll(resp.Body)
+	if err != nil {
+		return nil, err
+	}
+
+	var location IPLocation
+	if err := json.Unmarshal(body, &location); err != nil {
+		return nil, err
+	}
+	return &location, nil
+}
+
+func generateNodeName(countryCode string, downloadSpeed float64) string {
+	flag, exists := countryFlags[strings.ToUpper(countryCode)]
+	if !exists {
+		flag = "🏳️"
+	}
+
+	speedMBps := downloadSpeed / (1024 * 1024)
+	return fmt.Sprintf("%s %s | ⬇️ %.2f MB/s", flag, strings.ToUpper(countryCode), speedMBps)
+}
+
+// IPLocation IP位置信息结构体
+type IPLocation struct {
+	Country     string `json:"country"`
+	CountryCode string `json:"countryCode"`
+}
+
+// 国家代码到国旗emoji的映射
+var countryFlags = map[string]string{
+	"US": "🇺🇸", "CN": "🇨🇳", "GB": "🇬🇧", "UK": "🇬🇧", "JP": "🇯🇵", "DE": "🇩🇪", "FR": "🇫🇷", "RU": "🇷🇺",
+	"SG": "🇸🇬", "HK": "🇭🇰", "TW": "🇹🇼", "KR": "🇰🇷", "CA": "🇨🇦", "AU": "🇦🇺", "NL": "🇳🇱", "IT": "🇮🇹",
+	"ES": "🇪🇸", "SE": "🇸🇪", "NO": "🇳🇴", "DK": "🇩🇰", "FI": "🇫🇮", "CH": "🇨🇭", "AT": "🇦🇹", "BE": "🇧🇪",
+	"BR": "🇧🇷", "IN": "🇮🇳", "TH": "🇹🇭", "MY": "🇲🇾", "VN": "🇻🇳", "PH": "🇵🇭", "ID": "🇮🇩", "UA": "🇺🇦",
+	"TR": "🇹🇷", "IL": "🇮🇱", "AE": "🇦🇪", "SA": "🇸🇦", "EG": "🇪🇬", "ZA": "🇿🇦", "NG": "🇳🇬", "KE": "🇰🇪",
+	"RO": "🇷🇴", "PL": "🇵🇱", "CZ": "🇨🇿", "HU": "🇭🇺", "BG": "🇧🇬", "HR": "🇭🇷", "SI": "🇸🇮", "SK": "🇸🇰",
+	"LT": "🇱🇹", "LV": "🇱🇻", "EE": "🇪🇪", "PT": "🇵🇹", "GR": "🇬🇷", "IE": "🇮🇪", "LU": "🇱🇺", "MT": "🇲🇹",
+	"CY": "🇨🇾", "IS": "🇮🇸", "MX": "🇲🇽", "AR": "🇦🇷", "CL": "🇨🇱", "CO": "🇨🇴", "PE": "🇵🇪", "VE": "🇻🇪",
+	"EC": "🇪🇨", "UY": "🇺🇾", "PY": "🇵🇾", "BO": "🇧🇴", "CR": "🇨🇷", "PA": "🇵🇦", "GT": "🇬🇹", "HN": "🇭🇳",
+	"SV": "🇸🇻", "NI": "🇳🇮", "BZ": "🇧🇿", "JM": "🇯🇲", "TT": "🇹🇹", "BB": "🇧🇧", "GD": "🇬🇩", "LC": "🇱🇨",
+	"VC": "🇻🇨", "AG": "🇦🇬", "DM": "🇩🇲", "KN": "🇰🇳", "BS": "🇧🇸", "CU": "🇨🇺", "DO": "🇩🇴", "HT": "🇭🇹",
+	"PR": "🇵🇷", "VI": "🇻🇮", "GU": "🇬🇺", "AS": "🇦🇸", "MP": "🇲🇵", "PW": "🇵🇼", "FM": "🇫🇲", "MH": "🇲🇭",
+	"KI": "🇰🇮", "TV": "🇹🇻", "NR": "🇳🇷", "WS": "🇼🇸", "TO": "🇹🇴", "FJ": "🇫🇯", "VU": "🇻🇺", "SB": "🇸🇧",
+	"PG": "🇵🇬", "NC": "🇳🇨", "PF": "🇵🇫", "WF": "🇼🇫", "CK": "🇨🇰", "NU": "🇳🇺", "TK": "🇹🇰", "SC": "🇸🇨",
+}
+
 // 返回随机 User-Agent 的函数 有些获取ip的api需要设置UA
 func getRandomUserAgent() string {
     userAgents := []string{
@@ -375,162 +499,4 @@
 
     rand.Seed(time.Now().UnixNano()) // 设置随机数种子
     return userAgents[rand.Intn(len(userAgents))]
-}
-
-func checkCountry(result map[string]interface{}, ip_url string) (string, string, bool) {
-	if ip, ok := result["ip"].(string); ok && ip != "" {
-		// 优先尝试获取 country_code 字段
-		if country, ok := result["country_code"].(string); ok && country != "" {
-			return country, ip, true
-		} else if country, ok := result["country"].(string); ok && country != "" { // 再次尝试获取 country 字段
-			return country, ip, true
-		} else {
-			return "", ip, true
-		}
-	} else {
-		return "", "", false
-	}
-}
-
-func queryIPLocation(name string, proxy constant.Proxy, timeout time.Duration, ipTokenArray []string) (string, string, error) {
-	client := http.Client{
-		Timeout: timeout,
-		Transport: &http.Transport{
-			DialContext: func(ctx context.Context, network, addr string) (net.Conn, error) {
-				host, port, err := net.SplitHostPort(addr)
-				if err != nil {
-					return nil, err
-				}
-				var u16Port uint16
-				if port, err := strconv.ParseUint(port, 10, 16); err == nil {
-					u16Port = uint16(port)
-				}
-				return proxy.DialContext(ctx, &constant.Metadata{
-					Host:    host,
-					DstPort: u16Port,
-				})
-			},
-		},
-	}
-
-	//定义api切片
-	apiURLs := []string{}
-
-	rand.Seed(time.Now().UnixNano())
-	//randomIndex := rand.Intn(len(ipTokenArray))
-
-	for _, token := range ipTokenArray {
-        apiURLs = append(apiURLs, fmt.Sprintf("http://ipinfo.io/json?token=%s", token))
-    }
-
-	// 随机打乱数组 , 做api的负载均衡
-	rand.Shuffle(len(apiURLs), func(i, j int) {
-		apiURLs[i], apiURLs[j] = apiURLs[j], apiURLs[i]
-	})
-	
-	// 用ip.sb做最后的兜底方案
-	apiURLs = append(apiURLs, "https://api.ip.sb/geoip")
-
-	// 依次尝试每个 API
-	for _, ip_url := range apiURLs {
-		var result map[string]interface{}
-		// 创建请求
-		req, err := http.NewRequest("GET", ip_url, nil)
-		if err != nil {
-			fmt.Println("Error creating request:", err)
-			continue
-		}
-
-		// 设置 User-Agent
-		req.Header.Set("User-Agent", getRandomUserAgent())
-
-		// 执行请求
-		resp, err := client.Do(req)
-		if err != nil {
-			//fmt.Printf("Error requesting %s: %v\n", ip_url, err)
-			continue
-		}
-
-		defer resp.Body.Close()
-
-		// 检查状态码是否为 200
-		if resp.StatusCode != http.StatusOK {
-			//fmt.Printf("Failed to get data from %s: %s\n", ip_url, resp.Status)
-			continue
-		}
-
-		// 尝试解析返回的 JSON
-		err = json.NewDecoder(resp.Body).Decode(&result)
-		if err != nil {
-			//fmt.Printf("Error decoding JSON from %s: %v\n", ip_url, err)
-			continue
-		}
-
-		if country_code, ip, ok := checkCountry(result, ip_url); ok {
-			//fmt.Println(ip_url)
-			//fmt.Printf("%+v\n", result)
-			return country_code, ip, nil
-		} else {
-			//fmt.Printf("Invalid data from %s: %+v\n", ip_url, result)
-			continue
-		}
-	}
-	// 如果所有 API 都失败，返回错误
-	return "", "", errors.New("all APIs failed or returned invalid data")
-=======
-type IPLocation struct {
-	Country     string `json:"country"`
-	CountryCode string `json:"countryCode"`
-}
-
-var countryFlags = map[string]string{
-	"US": "🇺🇸", "CN": "🇨🇳", "GB": "🇬🇧", "UK": "🇬🇧", "JP": "🇯🇵", "DE": "🇩🇪", "FR": "🇫🇷", "RU": "🇷🇺",
-	"SG": "🇸🇬", "HK": "🇭🇰", "TW": "🇹🇼", "KR": "🇰🇷", "CA": "🇨🇦", "AU": "🇦🇺", "NL": "🇳🇱", "IT": "🇮🇹",
-	"ES": "🇪🇸", "SE": "🇸🇪", "NO": "🇳🇴", "DK": "🇩🇰", "FI": "🇫🇮", "CH": "🇨🇭", "AT": "🇦🇹", "BE": "🇧🇪",
-	"BR": "🇧🇷", "IN": "🇮🇳", "TH": "🇹🇭", "MY": "🇲🇾", "VN": "🇻🇳", "PH": "🇵🇭", "ID": "🇮🇩", "UA": "🇺🇦",
-	"TR": "🇹🇷", "IL": "🇮🇱", "AE": "🇦🇪", "SA": "🇸🇦", "EG": "🇪🇬", "ZA": "🇿🇦", "NG": "🇳🇬", "KE": "🇰🇪",
-	"RO": "🇷🇴", "PL": "🇵🇱", "CZ": "🇨🇿", "HU": "🇭🇺", "BG": "🇧🇬", "HR": "🇭🇷", "SI": "🇸🇮", "SK": "🇸🇰",
-	"LT": "🇱🇹", "LV": "🇱🇻", "EE": "🇪🇪", "PT": "🇵🇹", "GR": "🇬🇷", "IE": "🇮🇪", "LU": "🇱🇺", "MT": "🇲🇹",
-	"CY": "🇨🇾", "IS": "🇮🇸", "MX": "🇲🇽", "AR": "🇦🇷", "CL": "🇨🇱", "CO": "🇨🇴", "PE": "🇵🇪", "VE": "🇻🇪",
-	"EC": "🇪🇨", "UY": "🇺🇾", "PY": "🇵🇾", "BO": "🇧🇴", "CR": "🇨🇷", "PA": "🇵🇦", "GT": "🇬🇹", "HN": "🇭🇳",
-	"SV": "🇸🇻", "NI": "🇳🇮", "BZ": "🇧🇿", "JM": "🇯🇲", "TT": "🇹🇹", "BB": "🇧🇧", "GD": "🇬🇩", "LC": "🇱🇨",
-	"VC": "🇻🇨", "AG": "🇦🇬", "DM": "🇩🇲", "KN": "🇰🇳", "BS": "🇧🇸", "CU": "🇨🇺", "DO": "🇩🇴", "HT": "🇭🇹",
-	"PR": "🇵🇷", "VI": "🇻🇮", "GU": "🇬🇺", "AS": "🇦🇸", "MP": "🇲🇵", "PW": "🇵🇼", "FM": "🇫🇲", "MH": "🇲🇭",
-	"KI": "🇰🇮", "TV": "🇹🇻", "NR": "🇳🇷", "WS": "🇼🇸", "TO": "🇹🇴", "FJ": "🇫🇯", "VU": "🇻🇺", "SB": "🇸🇧",
-	"PG": "🇵🇬", "NC": "🇳🇨", "PF": "🇵🇫", "WF": "🇼🇫", "CK": "🇨🇰", "NU": "🇳🇺", "TK": "🇹🇰", "SC": "🇸🇨",
-}
-
-func getIPLocation(ip string) (*IPLocation, error) {
-	client := &http.Client{Timeout: 10 * time.Second}
-	resp, err := client.Get(fmt.Sprintf("http://ip-api.com/json/%s?fields=country,countryCode", ip))
-	if err != nil {
-		return nil, err
-	}
-	defer resp.Body.Close()
-
-	if resp.StatusCode != http.StatusOK {
-		return nil, fmt.Errorf("failed to get location for IP %s", ip)
-	}
-
-	body, err := io.ReadAll(resp.Body)
-	if err != nil {
-		return nil, err
-	}
-
-	var location IPLocation
-	if err := json.Unmarshal(body, &location); err != nil {
-		return nil, err
-	}
-	return &location, nil
-}
-
-func generateNodeName(countryCode string, downloadSpeed float64) string {
-	flag, exists := countryFlags[strings.ToUpper(countryCode)]
-	if !exists {
-		flag = "🏳️"
-	}
-
-	speedMBps := downloadSpeed / (1024 * 1024)
-	return fmt.Sprintf("%s %s | ⬇️ %.2f MB/s", flag, strings.ToUpper(countryCode), speedMBps)
->>>>>>> 83ccf5f6
 }